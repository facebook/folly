ACLOCAL_AMFLAGS = -I m4

<<<<<<< HEAD
TESTS =

check_PROGRAMS = $(TESTS)
=======
CPPFLAGS = -I$(top_srcdir)/test/gtest/googletest/include
ldadd = $(top_builddir)/test/libfollytestmain.la

check_PROGRAMS = \
	fs_util_test

TESTS = $(check_PROGRAMS)

fs_util_test_SOURCES = FsUtilTest.cpp
fs_util_test_LDADD = $(ldadd)
>>>>>>> d5a49339
<|MERGE_RESOLUTION|>--- conflicted
+++ resolved
@@ -1,10 +1,5 @@
 ACLOCAL_AMFLAGS = -I m4
 
-<<<<<<< HEAD
-TESTS =
-
-check_PROGRAMS = $(TESTS)
-=======
 CPPFLAGS = -I$(top_srcdir)/test/gtest/googletest/include
 ldadd = $(top_builddir)/test/libfollytestmain.la
 
@@ -14,5 +9,4 @@
 TESTS = $(check_PROGRAMS)
 
 fs_util_test_SOURCES = FsUtilTest.cpp
-fs_util_test_LDADD = $(ldadd)
->>>>>>> d5a49339
+fs_util_test_LDADD = $(ldadd)