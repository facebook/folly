--- conflicted
+++ resolved
@@ -1,11 +1,5 @@
 if FOLLY_TESTMAIN
-<<<<<<< HEAD
-SUBDIRS = . experimental init test io/test
-else
-SUBDIRS = . test io/test
-=======
 MAYBE_INIT = init
->>>>>>> d5a49339
 endif
 
 if EXCEPTION_TRACER
