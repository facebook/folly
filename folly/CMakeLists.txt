--- conflicted
+++ resolved
@@ -83,17 +83,11 @@
       CC="${CMAKE_C_COMPILER}" CXX="${CMAKE_CXX_COMPILER}"
       python3 ${CMAKE_CURRENT_SOURCE_DIR}/python/setup.py
       build_ext -f ${incs} ${libs}
-<<<<<<< HEAD
-      BYPRODUCTS ${_cybld}/folly/executor_api.h
-      BYPRODUCTS ${_cybld}/folly/iobuf_api.h
-      BYPRODUCTS ${_cybld}/folly/fiber_manager_api.h
+      BYPRODUCTS 
+        ${_cybld}/folly/executor_api.h
+        ${_cybld}/folly/iobuf_api.h
+        ${_cybld}/folly/fiber_manager_api.h
       WORKING_DIRECTORY ${_cybld}
-=======
-    BYPRODUCTS
-      ${_cybld}/folly/executor_api.h
-      ${_cybld}/folly/iobuf_api.h
-    WORKING_DIRECTORY ${_cybld}
->>>>>>> f1c1542f
   )
 
   add_custom_target(create_post_binding_symlink ALL)
@@ -150,26 +144,6 @@
     COMPONENT dev
   )
 
-<<<<<<< HEAD
-# Install Folly Python Bindings - vestigial - remove
-# if (UNIX)
-#   set(ROOT_ARG "--root \$DESTDIR/")
-# endif ()
-
-install(CODE "
-  execute_process(
-    COMMAND
-      python3 ${CMAKE_CURRENT_SOURCE_DIR}/python/setup.py install
-      --verbose 
-      --prefix ${CMAKE_INSTALL_PREFIX} 
-      --single-version-externally-managed 
-      --record=installed_files.txt
-    COMMAND_ECHO STDOUT
-    RESULT_VARIABLE result
-    OUTPUT_VARIABLE output
-    ERROR_VARIABLE error
-    WORKING_DIRECTORY ${_cybld}
-=======
   # Install Folly Python bindings. getdeps.py does not allow sufficient
   # control of CMAKE_INSTALL_PREFIX, so PYTHON_PACKAGE_INSTALL_DIR can
   # be used to control the installation location of Python packages.
@@ -186,7 +160,6 @@
       COMMAND_ECHO STDOUT
       WORKING_DIRECTORY ${_cybld}
     )"
->>>>>>> f1c1542f
   )
   if(result)
     message(FATAL_ERROR \"Setup.py failed with error code \${result}:\n\${error}\")
